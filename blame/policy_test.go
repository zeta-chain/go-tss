package blame

import (
	"sort"
	"testing"

	bkg "github.com/binance-chain/tss-lib/ecdsa/keygen"
	btss "github.com/binance-chain/tss-lib/tss"
	"github.com/libp2p/go-libp2p-core/peer"
	. "gopkg.in/check.v1"

	"gitlab.com/thorchain/tss/go-tss/conversion"
	"gitlab.com/thorchain/tss/go-tss/messages"
)

var (
	testPubKeys = [...]string{"thorpub1addwnpepqtdklw8tf3anjz7nn5fly3uvq2e67w2apn560s4smmrt9e3x52nt2svmmu3", "thorpub1addwnpepqtspqyy6gk22u37ztra4hq3hdakc0w0k60sfy849mlml2vrpfr0wvm6uz09", "thorpub1addwnpepq2ryyje5zr09lq7gqptjwnxqsy2vcdngvwd6z7yt5yjcnyj8c8cn559xe69", "thorpub1addwnpepqfjcw5l4ay5t00c32mmlky7qrppepxzdlkcwfs2fd5u73qrwna0vzag3y4j"}

	testPeers = []string{
		"16Uiu2HAm4TmEzUqy3q3Dv7HvdoSboHk5sFj2FH3npiN5vDbJC6gh",
		"16Uiu2HAm2FzqoUdS6Y9Esg2EaGcAG5rVe1r6BFNnmmQr2H3bqafa",
		"16Uiu2HAmACG5DtqmQsHtXg4G2sLS65ttv84e7MrL4kapkjfmhxAp",
		"16Uiu2HAmAWKWf5vnpiAhfdSQebTbbB3Bg35qtyG7Hr4ce23VFA8V",
	}
)

func TestPackage(t *testing.T) { TestingT(t) }

type policyTestSuite struct {
	blameMgr *Manager
}

var _ = Suite(&policyTestSuite{})

func (p *policyTestSuite) SetUpTest(c *C) {
	p.blameMgr = NewBlameManager()
	conversion.SetupBech32Prefix()
	p1, err := peer.Decode(testPeers[0])
	c.Assert(err, IsNil)
	p2, err := peer.Decode(testPeers[1])
	c.Assert(err, IsNil)
	p3, err := peer.Decode(testPeers[2])
	c.Assert(err, IsNil)
	p.blameMgr.SetLastUnicastPeer(p1, "testType")
	p.blameMgr.SetLastUnicastPeer(p2, "testType")
	p.blameMgr.SetLastUnicastPeer(p3, "testType")
	localTestPubKeys := testPubKeys[:]
	sort.Strings(localTestPubKeys)
	partiesID, localPartyID, err := conversion.GetParties(localTestPubKeys, testPubKeys[0])
	c.Assert(err, IsNil)
	partyIDMap := conversion.SetupPartyIDMap(partiesID)
	err = conversion.SetupIDMaps(partyIDMap, p.blameMgr.PartyIDtoP2PID)
	c.Assert(err, IsNil)
	outCh := make(chan btss.Message, len(partiesID))
	endCh := make(chan bkg.LocalPartySaveData, len(partiesID))
	ctx := btss.NewPeerContext(partiesID)
	params := btss.NewParameters(ctx, localPartyID, len(partiesID), 3)
	keyGenParty := bkg.NewLocalParty(params, outCh, endCh)
	p.blameMgr.SetPartyInfo(keyGenParty, partyIDMap)
}

func (p *policyTestSuite) TestGetUnicastBlame(c *C) {
	_, err := p.blameMgr.GetUnicastBlame("testTypeWrong")
	c.Assert(err, NotNil)
	_, err = p.blameMgr.GetUnicastBlame("testType")
	c.Assert(err, IsNil)
}

func (p *policyTestSuite) TestGetBroadcastBlame(c *C) {
	pi := p.blameMgr.partyInfo

	r1 := btss.MessageRouting{
		From:                    pi.PartyIDMap["1"],
		To:                      nil,
		IsBroadcast:             false,
		IsToOldCommittee:        false,
		IsToOldAndNewCommittees: false,
	}
	msg := messages.WireMessage{
		Routing:   &r1,
		RoundInfo: "key1",
		Message:   nil,
	}

	p.blameMgr.roundMgr.Set("key1", &msg)
	blames, err := p.blameMgr.GetBroadcastBlame("key1")
	c.Assert(err, IsNil)
	var blamePubKeys []string
	for _, el := range blames {
		blamePubKeys = append(blamePubKeys, el.Pubkey)
	}
	sort.Strings(blamePubKeys)
	expected := testPubKeys[2:]
	sort.Strings(expected)
	c.Assert(blamePubKeys, DeepEquals, expected)
}

func (p *policyTestSuite) TestTssWrongShareBlame(c *C) {
	pi := p.blameMgr.partyInfo

	r1 := btss.MessageRouting{
		From:                    pi.PartyIDMap["1"],
		To:                      nil,
		IsBroadcast:             false,
		IsToOldCommittee:        false,
		IsToOldAndNewCommittees: false,
	}
	msg := messages.WireMessage{
		Routing:   &r1,
		RoundInfo: "key2",
		Message:   nil,
	}
	target, err := p.blameMgr.TssWrongShareBlame(&msg)
	c.Assert(err, IsNil)
	c.Assert(target, Equals, "thorpub1addwnpepqfjcw5l4ay5t00c32mmlky7qrppepxzdlkcwfs2fd5u73qrwna0vzag3y4j")
}

func (p *policyTestSuite) TestTssMissingShareBlame(c *C) {
	localTestPubKeys := testPubKeys[:]
	sort.Strings(localTestPubKeys)
	blameMgr := p.blameMgr
	acceptedShares := blameMgr.GetAcceptShares()
	// we only allow a message be updated only once.
<<<<<<< HEAD
	acceptedShares.Store("0,testRound", []string{"1", "2"})
	acceptedShares.Store("1,testRound", []string{"1"})
	nodes, err := blameMgr.TssMissingShareBlame(2)
	c.Assert(err, IsNil)
	c.Assert(nodes[0].Pubkey, Equals, localTestPubKeys[3])
	// we test if the missing share happens in round2
	acceptedShares.Store("0,testRound", []string{"1", "2", "3"})
	nodes, err = blameMgr.TssMissingShareBlame(2)
=======
	acceptedShares.Store(RoundInfo{0, "testRound"}, []string{"1", "2"})
	acceptedShares.Store(RoundInfo{1, "testRound"}, []string{"1"})
	nodes, _, err := blameMgr.TssMissingShareBlame(2)
	c.Assert(err, IsNil)
	c.Assert(nodes[0].Pubkey, Equals, localTestPubKeys[3])
	// we test if the missing share happens in round2
	acceptedShares.Store(RoundInfo{0, "testRound"}, []string{"1", "2", "3"})
	nodes, _, err = blameMgr.TssMissingShareBlame(2)
>>>>>>> 052e1624
	c.Assert(err, IsNil)
	results := []string{nodes[0].Pubkey, nodes[1].Pubkey}
	sort.Strings(results)
	c.Assert(results, DeepEquals, localTestPubKeys[2:])
}<|MERGE_RESOLUTION|>--- conflicted
+++ resolved
@@ -121,16 +121,6 @@
 	blameMgr := p.blameMgr
 	acceptedShares := blameMgr.GetAcceptShares()
 	// we only allow a message be updated only once.
-<<<<<<< HEAD
-	acceptedShares.Store("0,testRound", []string{"1", "2"})
-	acceptedShares.Store("1,testRound", []string{"1"})
-	nodes, err := blameMgr.TssMissingShareBlame(2)
-	c.Assert(err, IsNil)
-	c.Assert(nodes[0].Pubkey, Equals, localTestPubKeys[3])
-	// we test if the missing share happens in round2
-	acceptedShares.Store("0,testRound", []string{"1", "2", "3"})
-	nodes, err = blameMgr.TssMissingShareBlame(2)
-=======
 	acceptedShares.Store(RoundInfo{0, "testRound"}, []string{"1", "2"})
 	acceptedShares.Store(RoundInfo{1, "testRound"}, []string{"1"})
 	nodes, _, err := blameMgr.TssMissingShareBlame(2)
@@ -139,7 +129,6 @@
 	// we test if the missing share happens in round2
 	acceptedShares.Store(RoundInfo{0, "testRound"}, []string{"1", "2", "3"})
 	nodes, _, err = blameMgr.TssMissingShareBlame(2)
->>>>>>> 052e1624
 	c.Assert(err, IsNil)
 	results := []string{nodes[0].Pubkey, nodes[1].Pubkey}
 	sort.Strings(results)
