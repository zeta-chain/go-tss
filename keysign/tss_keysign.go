--- conflicted
+++ resolved
@@ -186,21 +186,14 @@
 
 			// if we cannot find the blame node, we check whether everyone send me the share
 			if len(blameMgr.GetBlame().BlameNodes) == 0 {
-<<<<<<< HEAD
-				blameNodesMisingShare, err := blameMgr.TssMissingShareBlame(TSSKEYSIGNROUNDS)
-=======
 				blameNodesMisingShare, isUnicast, err := blameMgr.TssMissingShareBlame(messages.TSSKEYSIGNROUNDS)
->>>>>>> 052e1624
 				if err != nil {
 					tKeySign.logger.Error().Err(err).Msg("fail to get the node of missing share ")
 				}
 
 				if len(blameNodesMisingShare) > 0 && len(blameNodesMisingShare) <= threshold {
 					blameMgr.GetBlame().AddBlameNodes(blameNodesMisingShare...)
-<<<<<<< HEAD
-=======
 					blameMgr.GetBlame().IsUnicast = isUnicast
->>>>>>> 052e1624
 				}
 			}
 
