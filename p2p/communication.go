--- conflicted
+++ resolved
@@ -62,17 +62,12 @@
 }
 
 // NewCommunication create a new instance of Communication
-<<<<<<< HEAD
-func NewCommunication(bootstrapPeers []maddr.Multiaddr, port int, externalIP string) (*Communication, error) {
-=======
 func NewCommunication(
-	rendezvous string,
 	bootstrapPeers []maddr.Multiaddr,
 	port int,
 	externalIP string,
 	whitelistedPeers []peer.ID,
 ) (*Communication, error) {
->>>>>>> 62ae2bb5
 	addr, err := maddr.NewMultiaddr(fmt.Sprintf("/ip4/0.0.0.0/tcp/%d", port))
 	if err != nil {
 		return nil, fmt.Errorf("fail to create listen addr: %w", err)
@@ -309,11 +304,8 @@
 		libp2p.AddrsFactory(addressFactory),
 		libp2p.ResourceManager(m),
 		libp2p.ConnectionManager(cmgr),
-<<<<<<< HEAD
+		libp2p.ConnectionGater(NewWhitelistConnectionGater(c.whitelistedPeers, c.logger)),
 		libp2p.DisableRelay(),
-=======
-		libp2p.ConnectionGater(NewWhitelistConnectionGater(c.whitelistedPeers, c.logger)),
->>>>>>> 62ae2bb5
 	)
 	if err != nil {
 		return fmt.Errorf("fail to create p2p host: %w", err)
