package go_tss

import (
	"bytes"
	"context"
	"encoding/base64"
	"github.com/binance-chain/tss-lib/tss"
	"io/ioutil"
	"net/http"
	"net/http/httptest"
	"sync"
	"testing"

	"github.com/hashicorp/go-retryablehttp"
	// "bytes"
	// "context"
	// "io/ioutil"
	// "net/http"
	// "net/http/httptest"
	// "sync"
	// "testing"
	//
	// "github.com/binance-chain/tss-lib/ecdsa/keygen"
	// "github.com/hashicorp/go-retryablehttp"
	. "gopkg.in/check.v1"
)

const testPriKey = "OTI4OTdkYzFjMWFhMjU3MDNiMTE4MDM1OTQyY2Y3MDVkOWFhOGIzN2JlOGIwOWIwMTZjYTkxZjNjOTBhYjhlYQ=="

func TestPackage(t *testing.T) { TestingT(t) }

type TssTestSuite struct{}

var _ = Suite(&TssTestSuite{})

func setupTssForTest(c *C) *Tss {
	byPassGeneratePreParam = true
	homeBase := ""
	tss, err := NewTss(nil, 6668, 8080, []byte(testPriKey), homeBase)
	c.Assert(err, IsNil)
	c.Assert(tss, NotNil)
	return tss
}

func (t *TssTestSuite) TestTssReusePort(c *C) {
	tss1, err := NewTss(nil, 6660, 8080, []byte(testPriKey), "")
	c.Assert(err, IsNil)
	c.Assert(err, IsNil)
	wg := sync.WaitGroup{}
	ctx, cancel := context.WithCancel(context.Background())

	wg.Add(1)
	go func() {
		defer wg.Done()
		err = tss1.Start(ctx)
		c.Assert(err, IsNil)
	}()
	_, err = retryablehttp.Get("http://127.0.0.1:8080/ping")
	c.Assert(err, IsNil)
	tss2, err := NewTss(nil, 6661, 8080, []byte(testPriKey), "")
	ctx2, cancel2 := context.WithCancel(context.Background())
	err = tss2.Start(ctx2)
	c.Assert(err.Error() == "listen tcp :8080: bind: address already in use", Equals, true)
	cancel2()
	cancel()
	wg.Wait()
}

func (t *TssTestSuite) TestNewTss(c *C) {
	tss, err := NewTss(nil, 6668, 12345, []byte(testPriKey), "")
	c.Assert(err, IsNil)
	c.Assert(tss, NotNil)
	ctx, cancel := context.WithCancel(context.Background())
	wg := sync.WaitGroup{}
	wg.Add(1)
	go func() {
		defer wg.Done()
		err = tss.Start(ctx)
		c.Assert(err, IsNil)
	}()
	resp, err := retryablehttp.Get("http://127.0.0.1:12345/ping")
	c.Assert(err, IsNil)
	c.Assert(resp.StatusCode, Equals, http.StatusOK)
	resp, err = http.Get("http://127.0.0.1:12345/p2pid")
	c.Assert(err, IsNil)
	c.Assert(resp.StatusCode, Equals, http.StatusOK)
	result, err := ioutil.ReadAll(resp.Body)
	c.Assert(err, IsNil)
	c.Assert(len(result) > 0, Equals, true)
	c.Logf("p2p peer id: %s", result)
	cancel()
	wg.Wait()

	// P2p port and http port can't be the same
	tss1, err := NewTss(nil, 8080, 8080, []byte(testPriKey), "")
	c.Assert(err, NotNil)
	c.Assert(tss1, IsNil)
}

func (t *TssTestSuite) TestKeySign(c *C) {
	tss := setupTssForTest(c)
	c.Assert(tss, NotNil)
	respRecorder := httptest.NewRecorder()
	req := httptest.NewRequest(http.MethodGet, "/keysign", nil)
	tss.keysign(respRecorder, req)
	c.Assert(respRecorder.Code, Equals, http.StatusMethodNotAllowed)

	respRecorder = httptest.NewRecorder()
	reqInvalidBody := httptest.NewRequest(http.MethodPost, "/keysign", bytes.NewBuffer([]byte("whatever")))
	tss.keysign(respRecorder, reqInvalidBody)
	c.Assert(respRecorder.Code, Equals, http.StatusBadRequest)
}

func (t *TssTestSuite) TestSignMessage(c *C) {
	tss := setupTssForTest(c)
	req := KeySignReq{
		PoolPubKey: "helloworld",
		Message:    "whatever",
	}
	signatureData, err := tss.signMessage(req)
	c.Assert(err, NotNil)
	c.Assert(signatureData, IsNil)
	signatureData, err = tss.signMessage(req)
	c.Assert(err, NotNil)
	c.Assert(signatureData, IsNil)
}

func (t *TssTestSuite) TestGetPriKey(c *C) {
	pk, err := getPriKey("whatever")
	c.Assert(err, NotNil)
	c.Assert(pk, IsNil)
	input := base64.StdEncoding.EncodeToString([]byte("whatever"))
	pk, err = getPriKey(input)
	c.Assert(err, NotNil)
	c.Assert(pk, IsNil)
	pk, err = getPriKey("MmVhNTI1ZDk3N2Y1NWU3OWM3M2JhNjZiNzM2NDU0ZGI2Mjc2NmU4ZTMzMzg2ZDlhZGM4YmI2MjE2NmRiMWFkMQ==")
	c.Assert(err, IsNil)
	c.Assert(pk, NotNil)
	result, err := getPriKeyRawBytes(pk)
	c.Assert(err, IsNil)
	c.Assert(result, NotNil)
	c.Assert(result, HasLen, 32)
}

func (t *TssTestSuite) TestMsgToHashInt(c *C) {
	input := []byte("whatever")
	result, err := msgToHashInt(input)
	c.Assert(err, IsNil)
	c.Assert(result, NotNil)
}

func (t *TssTestSuite) TestGetThreshold(c *C) {
	_, err := getThreshold(-2)
	c.Assert(err, NotNil)
	output, err := getThreshold(4)
	c.Assert(output, Equals, 2)
	output, err = getThreshold(9)
	c.Assert(output, Equals, 5)
	output, err = getThreshold(10)
	c.Assert(output, Equals, 6)
	output, err = getThreshold(99)
	c.Assert(output, Equals, 65)
<<<<<<< HEAD
}

func (t *TssTestSuite) TestContains(c *C) {
	t1 := tss.PartyID{
		Index: 1,
	}
	ret := contains(nil, &t1)
	c.Assert(ret, Equals, false)

	t2 := tss.PartyID{
		Index: 2,
	}
	t3 := tss.PartyID{
		Index: 3,
	}
	testParties := []*tss.PartyID{&t2, &t3}
	ret = contains(testParties, &t1)
	c.Assert(ret, Equals, false)
	testParties = append(testParties, &t1)
	ret = contains(testParties, &t1)
	c.Assert(ret, Equals, true)
	ret = contains(testParties, nil)
	c.Assert(ret, Equals, false)
=======
>>>>>>> 33585342
}<|MERGE_RESOLUTION|>--- conflicted
+++ resolved
@@ -4,12 +4,13 @@
 	"bytes"
 	"context"
 	"encoding/base64"
-	"github.com/binance-chain/tss-lib/tss"
 	"io/ioutil"
 	"net/http"
 	"net/http/httptest"
 	"sync"
 	"testing"
+
+	"github.com/binance-chain/tss-lib/tss"
 
 	"github.com/hashicorp/go-retryablehttp"
 	// "bytes"
@@ -160,7 +161,6 @@
 	c.Assert(output, Equals, 6)
 	output, err = getThreshold(99)
 	c.Assert(output, Equals, 65)
-<<<<<<< HEAD
 }
 
 func (t *TssTestSuite) TestContains(c *C) {
@@ -184,6 +184,4 @@
 	c.Assert(ret, Equals, true)
 	ret = contains(testParties, nil)
 	c.Assert(ret, Equals, false)
-=======
->>>>>>> 33585342
 }