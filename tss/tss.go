package tss

import (
	"errors"
	"fmt"
	"sort"
	"strings"
	"sync"

	bkeygen "github.com/bnb-chain/tss-lib/ecdsa/keygen"
	tcrypto "github.com/cometbft/cometbft/crypto"
	coskey "github.com/cosmos/cosmos-sdk/crypto/keys/secp256k1"
	sdk "github.com/cosmos/cosmos-sdk/types/bech32/legacybech32"
	"github.com/libp2p/go-libp2p/core/peer"
	maddr "github.com/multiformats/go-multiaddr"
	"github.com/rs/zerolog"
	"github.com/rs/zerolog/log"

	"gitlab.com/thorchain/tss/go-tss/common"
	"gitlab.com/thorchain/tss/go-tss/conversion"
	"gitlab.com/thorchain/tss/go-tss/keygen"
	"gitlab.com/thorchain/tss/go-tss/keysign"
	"gitlab.com/thorchain/tss/go-tss/messages"
	"gitlab.com/thorchain/tss/go-tss/monitor"
	"gitlab.com/thorchain/tss/go-tss/p2p"
	"gitlab.com/thorchain/tss/go-tss/storage"
)

// TssServer is the structure that can provide all keysign and key gen features
type TssServer struct {
	conf              common.TssConfig
	logger            zerolog.Logger
	p2pCommunication  *p2p.Communication
	localNodePubKey   string
	preParams         *bkeygen.LocalPreParams
	tssKeyGenLocker   *sync.Mutex
	stopChan          chan struct{}
	joinPartyChan     chan struct{}
	partyCoordinator  *p2p.PartyCoordinator
	stateManager      storage.LocalStateManager
	signatureNotifier *keysign.SignatureNotifier
	privateKey        tcrypto.PrivKey
	tssMetrics        *monitor.Metric
}

type PeerInfo struct {
	ID      string
	Address string
}

// NewTss create a new instance of Tss
func NewTss(
	cmdBootstrapPeers []maddr.Multiaddr,
	p2pPort int,
	priKey tcrypto.PrivKey,

	baseFolder string,
	conf common.TssConfig,
	preParams *bkeygen.LocalPreParams,
	externalIP string,
	tssPassword string,
<<<<<<< HEAD

=======
	whitelistedPeers []peer.ID,
>>>>>>> 62ae2bb5
) (*TssServer, error) {
	pk := coskey.PubKey{
		Key: priKey.PubKey().Bytes()[:],
	}

	pubKey, err := sdk.MarshalPubKey(sdk.AccPK, &pk)
	if err != nil {
		return nil, fmt.Errorf("fail to genearte the key: %w", err)
	}

	stateManager, err := storage.NewFileStateMgr(baseFolder, tssPassword)
	if err != nil {
		return nil, fmt.Errorf("fail to create file state manager")
	}

	if len(whitelistedPeers) == 0 {
		return nil, fmt.Errorf("whitelisted peers missing")
	}

	var bootstrapPeers []maddr.Multiaddr
	savedPeers, err := stateManager.RetrieveP2PAddresses()
	if err != nil {
		bootstrapPeers = cmdBootstrapPeers
	} else {
		bootstrapPeers = savedPeers
		bootstrapPeers = append(bootstrapPeers, cmdBootstrapPeers...)
	}
<<<<<<< HEAD
	comm, err := p2p.NewCommunication(bootstrapPeers, p2pPort, externalIP)
=======

	whitelistedPeerSet := make(map[peer.ID]bool)
	for _, w := range whitelistedPeers {
		whitelistedPeerSet[w] = true
	}
	var whitelistedBootstrapPeers []maddr.Multiaddr
	for _, b := range bootstrapPeers {
		peer, err := peer.AddrInfoFromP2pAddr(b)
		if err != nil {
			return nil, err
		}

		if whitelistedPeerSet[peer.ID] {
			whitelistedBootstrapPeers = append(whitelistedBootstrapPeers, b)
		}
	}

	comm, err := p2p.NewCommunication(rendezvous, whitelistedBootstrapPeers, p2pPort, externalIP, whitelistedPeers)
>>>>>>> 62ae2bb5
	if err != nil {
		return nil, fmt.Errorf("fail to create communication layer: %w", err)
	}
	// When using the keygen party it is recommended that you pre-compute the
	// "safe primes" and Paillier secret beforehand because this can take some
	// time.
	// This code will generate those parameters using a concurrency limit equal
	// to the number of available CPU cores.
	if preParams == nil || !preParams.Validate() {
		preParams, err = bkeygen.GeneratePreParams(conf.PreParamTimeout)
		if err != nil {
			return nil, fmt.Errorf("fail to generate pre parameters: %w", err)
		}
	}
	if !preParams.Validate() {
		return nil, errors.New("invalid preparams")
	}

	priKeyRawBytes, err := conversion.GetPriKeyRawBytes(priKey)
	if err != nil {
		return nil, fmt.Errorf("fail to get private key")
	}
	if err := comm.Start(priKeyRawBytes); nil != err {
		return nil, fmt.Errorf("fail to start p2p network: %w", err)
	}
	pc := p2p.NewPartyCoordinator(comm.GetHost(), conf.PartyTimeout)
	sn := keysign.NewSignatureNotifier(comm.GetHost())
	sn.Start()
	metrics := monitor.NewMetric()
	if conf.EnableMonitor {
		metrics.Enable()
	}
	tssServer := TssServer{
		conf:              conf,
		logger:            log.With().Str("module", "tss").Logger(),
		p2pCommunication:  comm,
		localNodePubKey:   pubKey,
		preParams:         preParams,
		tssKeyGenLocker:   &sync.Mutex{},
		stopChan:          make(chan struct{}),
		partyCoordinator:  pc,
		stateManager:      stateManager,
		signatureNotifier: sn,
		privateKey:        priKey,
		tssMetrics:        metrics,
	}

	return &tssServer, nil
}

// Start Tss server
func (t *TssServer) Start() error {
	t.logger.Info().Msg("starting the tss servers")
	return nil
}

// Stop Tss server
func (t *TssServer) Stop() {
	close(t.stopChan)
	// stop the p2p and finish the p2p wait group
	err := t.p2pCommunication.Stop()
	if err != nil {
		t.logger.Error().Msgf("error in shutdown the p2p server")
	}
	t.partyCoordinator.Stop()
	t.signatureNotifier.Stop()
	t.logger.Info().Msg("The tss and p2p server has been stopped successfully")
}

func (t *TssServer) setJoinPartyChan(jpc chan struct{}) {
	t.joinPartyChan = jpc
}
func (t *TssServer) unsetJoinPartyChan() {
	t.joinPartyChan = nil
}

func (t *TssServer) notifyJoinPartyChan() {
	if t.joinPartyChan != nil {
		t.joinPartyChan <- struct{}{}
	}
}

func (t *TssServer) requestToMsgId(request interface{}) (string, error) {
	var dat []byte
	var keys []string
	switch value := request.(type) {
	case keygen.Request:
		keys = value.Keys
	case keysign.Request:
		sort.Strings(value.Messages)
		dat = []byte(strings.Join(value.Messages, ","))
		keys = value.SignerPubKeys
	default:
		t.logger.Error().Msg("unknown request type")
		return "", errors.New("unknown request type")
	}
	keyAccumulation := ""
	sort.Strings(keys)
	for _, el := range keys {
		keyAccumulation += el
	}
	dat = append(dat, []byte(keyAccumulation)...)
	return common.MsgToHashString(dat)
}

func (t *TssServer) joinParty(msgID, version string, blockHeight int64, participants []string, threshold int, sigChan chan string) ([]peer.ID, string, error) {
	oldJoinParty, err := conversion.VersionLTCheck(version, messages.NEWJOINPARTYVERSION)
	if err != nil {
		return nil, "", fmt.Errorf("fail to parse the version with error:%w", err)
	}
	if oldJoinParty {
		t.logger.Info().Msg("we apply the leadless join party")
		peerIDs, err := conversion.GetPeerIDsFromPubKeys(participants)
		if err != nil {
			return nil, "NONE", fmt.Errorf("fail to convert pub key to peer id: %w", err)
		}
		var peersIDStr []string
		for _, el := range peerIDs {
			peersIDStr = append(peersIDStr, el.String())
		}
		onlines, err := t.partyCoordinator.JoinPartyWithRetry(msgID, peersIDStr)
		return onlines, "NONE", err
	} else {
		t.logger.Info().Msg("we apply the join party with a leader")

		if len(participants) == 0 {
			t.logger.Error().Msg("we fail to have any participants or passed by request")
			return nil, "", errors.New("no participants can be found")
		}
		peersID, err := conversion.GetPeerIDsFromPubKeys(participants)
		if err != nil {
			return nil, "", errors.New("fail to convert the public key to peer ID")
		}
		var peersIDStr []string
		for _, el := range peersID {
			peersIDStr = append(peersIDStr, el.String())
		}

		return t.partyCoordinator.JoinPartyWithLeader(msgID, blockHeight, peersIDStr, threshold, sigChan)
	}
}

// GetLocalPeerID return the local peer
func (t *TssServer) GetLocalPeerID() string {
	return t.p2pCommunication.GetLocalPeerID()
}

// GetKnownPeers return the the ID and IP address of all peers.
func (t *TssServer) GetKnownPeers() []peer.AddrInfo {
	var infos []peer.AddrInfo
	host := t.p2pCommunication.GetHost()

	for _, conn := range host.Network().Conns() {
		p := conn.RemotePeer()
		addrs := conn.RemoteMultiaddr()
		pi := peer.AddrInfo{
			p,
			[]maddr.Multiaddr{addrs},
		}
		infos = append(infos, pi)
	}
	return infos
}<|MERGE_RESOLUTION|>--- conflicted
+++ resolved
@@ -53,17 +53,12 @@
 	cmdBootstrapPeers []maddr.Multiaddr,
 	p2pPort int,
 	priKey tcrypto.PrivKey,
-
 	baseFolder string,
 	conf common.TssConfig,
 	preParams *bkeygen.LocalPreParams,
 	externalIP string,
 	tssPassword string,
-<<<<<<< HEAD
-
-=======
 	whitelistedPeers []peer.ID,
->>>>>>> 62ae2bb5
 ) (*TssServer, error) {
 	pk := coskey.PubKey{
 		Key: priKey.PubKey().Bytes()[:],
@@ -91,9 +86,6 @@
 		bootstrapPeers = savedPeers
 		bootstrapPeers = append(bootstrapPeers, cmdBootstrapPeers...)
 	}
-<<<<<<< HEAD
-	comm, err := p2p.NewCommunication(bootstrapPeers, p2pPort, externalIP)
-=======
 
 	whitelistedPeerSet := make(map[peer.ID]bool)
 	for _, w := range whitelistedPeers {
@@ -111,8 +103,7 @@
 		}
 	}
 
-	comm, err := p2p.NewCommunication(rendezvous, whitelistedBootstrapPeers, p2pPort, externalIP, whitelistedPeers)
->>>>>>> 62ae2bb5
+	comm, err := p2p.NewCommunication(whitelistedBootstrapPeers, p2pPort, externalIP, whitelistedPeers)
 	if err != nil {
 		return nil, fmt.Errorf("fail to create communication layer: %w", err)
 	}
