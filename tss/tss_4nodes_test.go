--- conflicted
+++ resolved
@@ -323,11 +323,7 @@
 	for i := 0; i < partyNum; i++ {
 		s.servers[i].Stop()
 	}
-<<<<<<< HEAD
-	for i := 1; i < partyNum; i++ {
-=======
-	for i := 0; i < partyNum; i++ {
->>>>>>> 052e1624
+	for i := 0; i < partyNum; i++ {
 		tempFilePath := path.Join(os.TempDir(), strconv.Itoa(i))
 		os.RemoveAll(tempFilePath)
 
