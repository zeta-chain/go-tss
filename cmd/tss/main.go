--- conflicted
+++ resolved
@@ -12,11 +12,8 @@
 
 	"github.com/cosmos/cosmos-sdk/client/input"
 	golog "github.com/ipfs/go-log"
-<<<<<<< HEAD
-=======
 	"github.com/libp2p/go-libp2p/core/peer"
 
->>>>>>> 62ae2bb5
 	"gitlab.com/thorchain/tss/go-tss/common"
 	"gitlab.com/thorchain/tss/go-tss/conversion"
 	"gitlab.com/thorchain/tss/go-tss/p2p"
@@ -61,7 +58,6 @@
 		p2pConf.BootstrapPeers,
 		p2pConf.Port,
 		priKey,
-
 		baseFolder,
 		tssConf,
 		nil,
