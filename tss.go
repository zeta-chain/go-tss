--- conflicted
+++ resolved
@@ -273,16 +273,7 @@
 func (t *Tss) generateNewKey(keygenReq KeyGenReq) (*crypto.ECPoint, error) {
 	pubKey, err := sdk.Bech32ifyAccPub(t.priKey.PubKey())
 	if nil != err {
-<<<<<<< HEAD
-		return nil, fmt.Errorf("fail to generate pre parameters: %w", err)
-	}
-	t.logger.Info().Msg("###generate pre params successfully....")
-	pubKey, err := t.getPubKey(keygenReq)
-	if nil != err {
-		return nil, fmt.Errorf("fail to get pubkey from the given private key(%s): %w", keygenReq.PrivKey, err)
-=======
 		return nil, fmt.Errorf("fail to genearte the key: %w", err)
->>>>>>> 4c0f6dc5
 	}
 	partiesID, localPartyID, err := t.getParties(keygenReq.Keys, pubKey)
 	if nil != err {
