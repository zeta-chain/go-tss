--- conflicted
+++ resolved
@@ -31,11 +31,7 @@
 
 const (
 	Threshold             = 2
-<<<<<<< HEAD
 	KeyGenTimeoutSeconds  = 120
-=======
-	KeyGenTimeoutSeconds  = 30
->>>>>>> 718ba8f6
 	KeySignTimeoutSeconds = 30
 )
 
@@ -467,10 +463,6 @@
 	if nil != err {
 		t.logger.Error().Err(err).Msg("fail to write response")
 	}
-<<<<<<< HEAD
-
-=======
->>>>>>> 718ba8f6
 }
 
 // signMessage
@@ -523,10 +515,7 @@
 
 	result, err := t.processKeySign(errCh, outCh, endCh)
 	if nil != err {
-<<<<<<< HEAD
-=======
 		t.emptyQueuedMessages()
->>>>>>> 718ba8f6
 		// we failed
 		return nil, fmt.Errorf("fail to process key sign: %w", err)
 	}
