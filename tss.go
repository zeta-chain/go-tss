package go_tss

import (
	"context"
	"crypto/sha256"
	"encoding/base64"
	"encoding/hex"
	"encoding/json"
	"errors"
	"fmt"
	"math/big"
	"net/http"
	"path/filepath"
	"sort"
	"strconv"
	"sync"
	"time"

	"github.com/binance-chain/tss-lib/ecdsa/keygen"
	"github.com/binance-chain/tss-lib/tss"
	sdk "github.com/cosmos/cosmos-sdk/types"
	"github.com/gorilla/mux"
	"github.com/libp2p/go-libp2p-core/peer"
	maddr "github.com/multiformats/go-multiaddr"
	"github.com/rs/zerolog"
	"github.com/rs/zerolog/log"
	cryptokey "github.com/tendermint/tendermint/crypto"
	"github.com/tendermint/tendermint/crypto/secp256k1"
	"gitlab.com/thorchain/thornode/cmd"
)

const (
<<<<<<< HEAD
	// KeyGenTimeoutSeconds how long do we wait the keygen parties to pass messages along
	KeyGenTimeoutSeconds = 120
	// KeySignTimeoutSeconds how long do we wait keysign
=======
	// KeyGenTimeoutSeconds how long we will wait keygen to finish
	KeyGenTimeoutSeconds = 120
	// KeySignTimeoutSeconds how long we are going to wait for keysign to finish
>>>>>>> 9d693361
	KeySignTimeoutSeconds = 30
)

var (
	byPassGeneratePreParam = false
)

// TssKeyGenInfo the information used by tss key gen
type TssKeyGenInfo struct {
	Party      tss.Party
	PartyIDMap map[string]*tss.PartyID
}

<<<<<<< HEAD
=======
// TssMessage is the message we transfer across the wire to other parties
type TssMessage struct {
	Routing *tss.MessageRouting `json:"routing"`
	Message []byte              `json:"message"`
}

>>>>>>> 9d693361
// Tss all the things for TSS
type Tss struct {
	comm                *Communication
	logger              zerolog.Logger
	port                int
	server              *http.Server
	wg                  sync.WaitGroup
	partyLock           *sync.Mutex
	keyGenInfo          *TssKeyGenInfo
	stopChan            chan struct{}        // channel to indicate whether we should stop
	queuedMsgs          chan *WrappedMessage // messages we queued up before local party is even ready
	broadcastChannel    chan *WrappedMessage // channel we used to broadcast message to other parties
	stateLock           *sync.Mutex
	tssLock             *sync.Mutex
	priKey              cryptokey.PrivKey
	preParams           *keygen.LocalPreParams
	homeBase            string
	unConfirmedMsgLock  *sync.Mutex
	unConfirmedMessages map[string]*LocalCacheItem
}

// NewTss create a new instance of Tss
func NewTss(bootstrapPeers []maddr.Multiaddr, p2pPort, tssPort int, priKeyBytes []byte, baseFolder string) (*Tss, error) {
	if p2pPort == tssPort {
		return nil, errors.New("tss and p2p can't use the same port")
	}
	priKey, err := getPriKey(string(priKeyBytes))
	if err != nil {
		return nil, errors.New("cannot parse the private key")
	}
	c, err := NewCommunication(DefaultRendezvous, bootstrapPeers, p2pPort)
	if nil != err {
		return nil, fmt.Errorf("fail to create communication layer: %w", err)
	}
	setupBech32Prefix()
	// When using the keygen party it is recommended that you pre-compute the "safe primes" and Paillier secret beforehand because this can take some time.
	// This code will generate those parameters using a concurrency limit equal to the number of available CPU cores.
	var preParams *keygen.LocalPreParams
	if !byPassGeneratePreParam {
		preParams, err = keygen.GeneratePreParams(1 * time.Minute)
		if nil != err {
			return nil, fmt.Errorf("fail to generate pre parameters: %w", err)
		}
	}

	t := &Tss{
		comm:                c,
		logger:              log.With().Str("module", "tss").Logger(),
		port:                tssPort,
		stopChan:            make(chan struct{}),
		partyLock:           &sync.Mutex{},
		queuedMsgs:          make(chan *WrappedMessage, 1024),
		broadcastChannel:    make(chan *WrappedMessage),
		stateLock:           &sync.Mutex{},
		tssLock:             &sync.Mutex{},
		priKey:              priKey,
		preParams:           preParams,
		homeBase:            baseFolder,
		unConfirmedMsgLock:  &sync.Mutex{},
		unConfirmedMessages: make(map[string]*LocalCacheItem),
	}

	server := &http.Server{
		Addr:    fmt.Sprintf(":%d", tssPort),
		Handler: t.newHandler(true),
	}
	t.server = server
	return t, nil
}

func setupBech32Prefix() {
	config := sdk.GetConfig()
	config.SetBech32PrefixForAccount(cmd.Bech32PrefixAccAddr, cmd.Bech32PrefixAccPub)
	config.SetBech32PrefixForValidator(cmd.Bech32PrefixValAddr, cmd.Bech32PrefixValPub)
	config.SetBech32PrefixForConsensusNode(cmd.Bech32PrefixConsAddr, cmd.Bech32PrefixConsPub)
}

func getPriKey(priKeyString string) (cryptokey.PrivKey, error) {
	priHexBytes, err := base64.StdEncoding.DecodeString(priKeyString)
	if nil != err {
		return nil, fmt.Errorf("fail to decode private key: %w", err)
	}
	rawBytes, err := hex.DecodeString(string(priHexBytes))
	if nil != err {
		return nil, fmt.Errorf("fail to hex decode private key: %w", err)
	}
	var keyBytesArray [32]byte
	copy(keyBytesArray[:], rawBytes[:32])
	priKey := secp256k1.PrivKeySecp256k1(keyBytesArray)
	return priKey, nil
}

func getPriKeyRawBytes(priKey cryptokey.PrivKey) ([]byte, error) {
	var keyBytesArray [32]byte
	pk, ok := priKey.(secp256k1.PrivKeySecp256k1)
	if !ok {
		return nil, errors.New("private key is not secp256p1.PrivKeySecp256k1")
	}
	copy(keyBytesArray[:], pk[:])
	return keyBytesArray[:], nil
}

// NewHandler registers the API routes and returns a new HTTP handler
func (t *Tss) newHandler(verbose bool) http.Handler {
	router := mux.NewRouter()
	router.Handle("/ping", http.HandlerFunc(t.ping)).Methods(http.MethodGet)
	router.Handle("/keygen", http.HandlerFunc(t.keygen)).Methods(http.MethodPost)
	router.Handle("/keysign", http.HandlerFunc(t.keysign)).Methods(http.MethodPost)
	router.Handle("/p2pid", http.HandlerFunc(t.getP2pID)).Methods(http.MethodGet)
	router.Use(logMiddleware(verbose))
	return router
}

func (t *Tss) getP2pID(w http.ResponseWriter, r *http.Request) {
	localPeerID := t.comm.GetLocalPeerID()
	_, err := w.Write([]byte(localPeerID))
	if nil != err {
		t.logger.Error().Err(err).Msg("fail to write to response")
	}
}

func (t *Tss) getParties(keys []string, localPartyKey string, keygen bool) ([]*tss.PartyID, *tss.PartyID, error) {
	var localPartyID *tss.PartyID
	var unSortedPartiesID []*tss.PartyID
	sort.Strings(keys)
	for idx, item := range keys {
		pk, err := sdk.GetAccPubKeyBech32(item)
		if nil != err {
			return nil, nil, fmt.Errorf("fail to get account pub key address(%s): %w", item, err)
		}
		secpPk := pk.(secp256k1.PubKeySecp256k1)
		key := new(big.Int).SetBytes(secpPk[:])
		// Set up the parameters
		// Note: The `id` and `moniker` fields are for convenience to allow you to easily track participants.
		// The `id` should be a unique string representing this party in the network and `moniker` can be anything (even left blank).
		// The `uniqueKey` is a unique identifying key for this peer (such as its p2p public key) as a big.Int.
		partyID := tss.NewPartyID(strconv.Itoa(idx), "", key)
		if item == localPartyKey {
			localPartyID = partyID
		}
		unSortedPartiesID = append(unSortedPartiesID, partyID)
	}
	if localPartyID == nil {
		return nil, nil, fmt.Errorf("local party is not in the list")
	}
	partiesID := tss.SortPartyIDs(unSortedPartiesID)

	// select the node on the "partiesID" rather than on the "keys" as the secret shares are sorted on the "index",
	// not on the node ID.
	if !keygen {
		threshold, err := getThreshold(len(keys))
		if nil != err {
			return nil, nil, err
		}
		partiesID = partiesID[:threshold+1]
	}

	return partiesID, localPartyID, nil
}

// emptyQueuedMessages
func (t *Tss) emptyQueuedMessages() {
	t.logger.Debug().Msg("empty queue messages")
	defer t.logger.Debug().Msg("finished empty queue messages")
	t.unConfirmedMsgLock.Lock()
	defer t.unConfirmedMsgLock.Unlock()
	t.unConfirmedMessages = make(map[string]*LocalCacheItem)
	for {
		select {
		case m := <-t.queuedMsgs:
			t.logger.Debug().Msgf("drop queued message from %s", m.MessageType)
		default:
			return
		}
	}
}

<<<<<<< HEAD
=======
func (t *Tss) processKeyGen(errChan chan struct{}, outCh <-chan tss.Message, endCh <-chan keygen.LocalPartySaveData, keyGenLocalStateItem KeygenLocalStateItem) (*crypto.ECPoint, error) {
	defer t.logger.Info().Msg("finished keygen process")
	t.logger.Info().Msg("start to read messages from local party")
	for {
		select {
		case <-errChan: // when keyGenParty return
			t.logger.Error().Msg("key gen failed")
			return nil, errors.New("error channel closed fail to start local party")
		case <-t.stopChan: // when TSS processor receive signal to quit
			return nil, errors.New("received exit signal")
		case <-time.After(time.Second * KeyGenTimeoutSeconds):
			// we bail out after KeyGenTimeoutSeconds
			return nil, fmt.Errorf("fail to finish keygen with in %d seconds", KeyGenTimeoutSeconds)
		case msg := <-outCh:
			t.logger.Debug().Msgf(">>>>>>>>>>msg: %s", msg.String())
			buf, r, err := msg.WireBytes()
			// if we cannot get the wire share, the tss keygen will fail, we just quit.
			if nil != err {
				return nil, fmt.Errorf("fail to get wire bytes: %w", err)
			}
			tssMsg := TssMessage{
				Routing: r,
				Message: buf,
			}
			wireBytes, err := json.Marshal(tssMsg)
			if nil != err {
				return nil, fmt.Errorf("fail to convert tss msg to wire bytes: %w", err)
			}

			peerIDs, err := t.getPeerIDs(r.To)
			if nil != err {
				t.logger.Error().Err(err).Msg("fail to get peer ids")
			}
			if nil == peerIDs {
				t.logger.Debug().Msgf("broad cast msg to everyone from :%s ", r.From.Id)
			} else {
				t.logger.Debug().Msgf("sending message to (%v) from :%s", peerIDs, r.From.Id)
			}
			if err := t.comm.Broadcast(peerIDs, wireBytes); nil != err {
				t.logger.Error().Err(err).Msg("fail to broadcast messages")
			}
			// drain the in memory queue
			t.drainQueuedMessages()
		case msg := <-endCh:
			t.logger.Debug().Msgf("we have done the keygen %s", msg.ECDSAPub.Y().String())

			if err := t.addLocalPartySaveData(msg, keyGenLocalStateItem); nil != err {
				return nil, fmt.Errorf("fail to save key gen result to local store: %w", err)
			}
			return msg.ECDSAPub, nil
		}
	}
}
>>>>>>> 9d693361
func (t *Tss) getPeerIDs(parties []*tss.PartyID) ([]peer.ID, error) {
	if nil == parties {
		return t.getAllPartyPeerIDs()
	}
	var result []peer.ID
	for _, item := range parties {
		peerID, err := getPeerIDFromPartyID(item)
		if nil != err {
			return nil, fmt.Errorf("fail to get peer id from pub key")
		}
		result = append(result, peerID)
	}
	return result, nil
}

func (t *Tss) getAllPartyPeerIDs() ([]peer.ID, error) {
	var result []peer.ID
	keyGenInfo := t.getKeyGenInfo()
	if nil == keyGenInfo {
		return nil, fmt.Errorf("fail to get keygen info")
	}
	for _, item := range keyGenInfo.PartyIDMap {
		peerID, err := getPeerIDFromPartyID(item)
		if nil != err {
			return nil, fmt.Errorf("fail to get peer id from pub key")
		}
		result = append(result, peerID)
	}
	return result, nil
}

func getPeerIDFromPartyID(partyID *tss.PartyID) (peer.ID, error) {
	pkBytes := partyID.KeyInt().Bytes()
	var pk secp256k1.PubKeySecp256k1
	copy(pk[:], pkBytes)
	return getPeerIDFromSecp256PubKey(pk)
}

func (t *Tss) addLocalPartySaveData(data keygen.LocalPartySaveData, keyGenLocalStateItem KeygenLocalStateItem) error {
	t.stateLock.Lock()
	defer t.stateLock.Unlock()
	pubKey, addr, err := t.getTssPubKey(data.ECDSAPub)
	if nil != err {
		return fmt.Errorf("fail to get thorchain pubkey: %w", err)
	}
	t.logger.Debug().Msgf("pubkey: %s, bnb address: %s", pubKey, addr)
	keyGenLocalStateItem.PubKey = pubKey
	keyGenLocalStateItem.LocalData = data
	localFileName := fmt.Sprintf("localstate-%d-%s.json", t.port, pubKey)
	if len(t.homeBase) > 0 {
		localFileName = filepath.Join(t.homeBase, localFileName)
	}
	return SaveLocalStateToFile(localFileName, keyGenLocalStateItem)

}

func (t *Tss) setKeyGenInfo(keyGenInfo *TssKeyGenInfo) {
	t.partyLock.Lock()
	defer t.partyLock.Unlock()
	t.keyGenInfo = keyGenInfo
}

func (t *Tss) getKeyGenInfo() *TssKeyGenInfo {
	t.partyLock.Lock()
	defer t.partyLock.Unlock()
	return t.keyGenInfo
}

func (t *Tss) processQueuedMessages() {
	t.logger.Debug().Msg("process queued messages")
	defer t.logger.Debug().Msg("finished processing queued messages")
	if len(t.queuedMsgs) == 0 {
		return
	}
	keyGenInfo := t.getKeyGenInfo()
	if nil == keyGenInfo {
		return
	}
	for {
		select {
		case m := <-t.queuedMsgs:
			if err := t.processOneMessage(m); nil != err {
				t.logger.Error().Err(err).Msg("fail to process a message from local queue")
			}
		default:
			return
		}
	}
}

func bytesToHashString(msg []byte) (string, error) {
	h := sha256.New()
	_, err := h.Write(msg)
	if nil != err {
		return "", fmt.Errorf("fail to caculate sha256 hash: %w", err)
	}
	return hex.EncodeToString(h.Sum(nil)), nil
}

func (t *Tss) ping(w http.ResponseWriter, r *http.Request) {
	w.WriteHeader(http.StatusOK)
	return
}

func logMiddleware(verbose bool) mux.MiddlewareFunc {
	return func(handler http.Handler) http.Handler {
		return http.HandlerFunc(func(w http.ResponseWriter, r *http.Request) {
			if verbose {
				log.Debug().
					Str("route", r.URL.Path).
					Str("port", r.URL.Port()).
					Str("method", r.Method).
					Msg("HTTP request received")
			}
			handler.ServeHTTP(w, r)
		})
	}
}

// Start Tss server
func (t *Tss) Start(ctx context.Context) error {
	log.Info().Int("port", t.port).Msg("Starting the HTTP server")
	t.wg.Add(1)
	go func() {
		defer t.wg.Done()
		<-ctx.Done()
		close(t.stopChan)
		c, cancel := context.WithTimeout(context.Background(), 10*time.Second)
		defer cancel()
		err := t.server.Shutdown(c)
		if err != nil {
			log.Error().Err(err).Int("port", t.port).Msg("Failed to shutdown the HTTP server gracefully")
		}
	}()
	prikeyBytes, err := getPriKeyRawBytes(t.priKey)
	if nil != err {
		return err
	}
	if err := t.comm.Start(prikeyBytes); nil != err {
		return fmt.Errorf("fail to start p2p communication layer: %w", err)
	}

	t.wg.Add(1)
	go t.processComm()
	t.wg.Add(1)
	go t.processBroadcastChannel()
	err = t.server.ListenAndServe()
	if err != nil && err != http.ErrServerClosed {
		log.Error().Err(err).Int("port", t.port).Msg("Failed to start the HTTP server")
		return err
	}
	t.wg.Wait()
	log.Info().Int("port", t.port).Msg("The HTTP server has been stopped successfully")
	return nil
}

func (t *Tss) processBroadcastChannel() {
	t.logger.Info().Msg("start to process broadcast message channel")
	defer t.logger.Info().Msg("stop process broadcast message channel")
	defer t.wg.Done()
	for {
		select {
		case <-t.stopChan:
			return // time to stop
		case msg := <-t.broadcastChannel:
			wireMsgBytes, err := json.Marshal(msg)
			if nil != err {
				t.logger.Error().Err(err).Msg("fail to marshal a wrapped message to json bytes")
				continue
			}

			t.logger.Debug().Msgf("broadcast message %s to all", msg.MessageType)
			if err := t.comm.Broadcast(nil, wireMsgBytes); nil != err {
				t.logger.Error().Err(err).Msg("fail to broadcast confirm message to all other parties")
			}
		}
	}
}

// processComm is
func (t *Tss) processComm() {
	t.logger.Info().Msg("start to process messages coming from communication channels")
	defer t.logger.Info().Msg("stop processing messages from communication channels")
	defer t.wg.Done()
	for {
		select {
		case <-t.stopChan:
			return // time to stop
		case m := <-t.comm.messages:
			var wrappedMsg WrappedMessage
			if err := json.Unmarshal(m.Payload, &wrappedMsg); nil != err {
				t.logger.Error().Err(err).Msg("fail to unmarshal wrapped message bytes")
				continue
			}
			if err := t.processOneMessage(&wrappedMsg); nil != err {
				t.logger.Error().Err(err).Msg("fail to process message")
			}
		}
	}
}

// updateLocal will apply the wireMsg to local keygen/keysign party
func (t *Tss) updateLocal(wireMsg *WireMessage) error {
	if nil == wireMsg {
		t.logger.Warn().Msg("wire msg is nil")
	}
	keyGenInfo := t.getKeyGenInfo()
	if keyGenInfo == nil {
		return nil
	}
	partyID, ok := keyGenInfo.PartyIDMap[wireMsg.Routing.From.Id]
	if !ok {
		return fmt.Errorf("get message from unknown party %s", partyID.Id)
	}
	if _, err := keyGenInfo.Party.UpdateFromBytes(wireMsg.Message, partyID, wireMsg.Routing.IsBroadcast); nil != err {
		return fmt.Errorf("fail to set bytes to local party: %w", err)
	}
	return nil
}

func (t *Tss) isLocalPartyReady() bool {
	keyGenInfo := t.getKeyGenInfo()
	if nil == keyGenInfo {
		return false
	}
	return true
}

func (t *Tss) processOneMessage(wrappedMsg *WrappedMessage) error {
	t.logger.Debug().Msg("start process one message")
	defer t.logger.Debug().Msg("finish processing one message")
	if nil == wrappedMsg {
		return errors.New("invalid wireMessage")
	}
	if !t.isLocalPartyReady() {
		// local part is not ready , the tss node might not receive keygen request yet, Let's queue the message
		t.logger.Debug().Msg("local party is not ready,queue it")
		t.queuedMsgs <- wrappedMsg
		return nil
	}
	switch wrappedMsg.MessageType {
	case TSSMsg:
		var wireMsg WireMessage
		if err := json.Unmarshal(wrappedMsg.Payload, &wireMsg); nil != err {
			return fmt.Errorf("fail to unmarshal wire message: %w", err)
		}
		return t.processTSSMsg(&wireMsg)
	case VerMsg:
		var bMsg BroadcastConfirmMessage
		if err := json.Unmarshal(wrappedMsg.Payload, &bMsg); nil != err {
			return fmt.Errorf("fail to unmarshal broadcast confirm message")
		}
		return t.processVerMsg(&bMsg)
	}
	return nil
}

func (t *Tss) processVerMsg(broadcastConfirmMsg *BroadcastConfirmMessage) error {
	t.logger.Debug().Msg("process ver msg")
	defer t.logger.Debug().Msg("finish process ver msg")
	if nil == broadcastConfirmMsg {
		return nil
	}
	keyGenInfo := t.getKeyGenInfo()
	if nil == keyGenInfo {
		return errors.New("can't process ver msg , local party is not ready")
	}
	key := broadcastConfirmMsg.Key
	localCacheItem := t.tryGetLocalCacheItem(key)
	if nil == localCacheItem {
		// we didn't receive the TSS Message yet
		localCacheItem = &LocalCacheItem{
			Msg:           nil,
			Hash:          broadcastConfirmMsg.Hash,
			lock:          &sync.Mutex{},
			ConfirmedList: make(map[string]string),
		}
		t.updateLocalUnconfirmedMessages(key, localCacheItem)
	}
	localCacheItem.UpdateConfirmList(broadcastConfirmMsg.PartyID, broadcastConfirmMsg.Hash)
	t.logger.Info().Msgf("total confirmed parties:%+v", localCacheItem.ConfirmedList)
	if localCacheItem.TotalConfirmParty() == (len(keyGenInfo.PartyIDMap)-1) && localCacheItem.Msg != nil {
		if err := t.updateLocal(localCacheItem.Msg); nil != err {
			return fmt.Errorf("fail to update the message to local party: %w", err)
		}
		// the information had been confirmed by all party , we don't need it anymore
		t.removeKey(key)
	}
	return nil
}

// processTSSMsg
func (t *Tss) processTSSMsg(wireMsg *WireMessage) error {
	t.logger.Debug().Msg("process wire message")
	defer t.logger.Debug().Msg("finish process wire message")
	// we only update it local party
	if !wireMsg.Routing.IsBroadcast {
		t.logger.Debug().Msgf("msg from %s to %+v", wireMsg.Routing.From, wireMsg.Routing.To)
		return t.updateLocal(wireMsg)
	}
	// broadcast message , we save a copy locally , and then tell all others what we got
	msgHash, err := bytesToHashString(wireMsg.Message)
	if nil != err {
		return fmt.Errorf("fail to calculate hash of the wire message: %w", err)
	}
	keyGenInfo := t.getKeyGenInfo()
	key := wireMsg.GetCacheKey()
	localPartyID := keyGenInfo.Party.PartyID().Id
	broadcastConfirmMsg := &BroadcastConfirmMessage{
		PartyID: localPartyID,
		Key:     key,
		Hash:    msgHash,
	}
	localCacheItem := t.tryGetLocalCacheItem(key)
	if nil == localCacheItem {
		t.logger.Debug().Msgf("++%s doesn't exist yet,add a new one", key)
		localCacheItem = &LocalCacheItem{
			Msg:           wireMsg,
			Hash:          msgHash,
			lock:          &sync.Mutex{},
			ConfirmedList: make(map[string]string),
		}
		t.updateLocalUnconfirmedMessages(key, localCacheItem)
	} else {
		// this means we received the broadcast confirm message from other party first
		t.logger.Debug().Msgf("==%s exist", key)
		if localCacheItem.Msg == nil {
			t.logger.Debug().Msgf("==%s exist, set message", key)
			localCacheItem.Msg = wireMsg
			localCacheItem.Hash = msgHash
		}
	}
	localCacheItem.UpdateConfirmList(localPartyID, msgHash)
	if localCacheItem.TotalConfirmParty() == (len(keyGenInfo.PartyIDMap) - 1) {
		if err := t.updateLocal(localCacheItem.Msg); nil != err {
			return fmt.Errorf("fail to update the message to local party: %w", err)
		}
	}
	buf, err := json.Marshal(broadcastConfirmMsg)
	if nil != err {
		return fmt.Errorf("fail to marshal borad cast confirm message: %w", err)
	}
	t.logger.Debug().Msg("broadcast VerMsg to all other parties")
	select {
	case t.broadcastChannel <- &WrappedMessage{
		MessageType: VerMsg,
		Payload:     buf,
	}:
		return nil
	case <-t.stopChan:
		// time to stop
		return nil
	}
}

func (t *Tss) tryGetLocalCacheItem(key string) *LocalCacheItem {
	t.unConfirmedMsgLock.Lock()
	defer t.unConfirmedMsgLock.Unlock()
	localCacheItem, ok := t.unConfirmedMessages[key]
	if !ok {
		return nil
	}
	return localCacheItem
}

func (t *Tss) updateLocalUnconfirmedMessages(key string, cacheItem *LocalCacheItem) {
	t.unConfirmedMsgLock.Lock()
	defer t.unConfirmedMsgLock.Unlock()
	t.unConfirmedMessages[key] = cacheItem
}

func (t *Tss) removeKey(key string) {
	t.unConfirmedMsgLock.Lock()
	defer t.unConfirmedMsgLock.Unlock()
	delete(t.unConfirmedMessages, key)
}<|MERGE_RESOLUTION|>--- conflicted
+++ resolved
@@ -30,15 +30,9 @@
 )
 
 const (
-<<<<<<< HEAD
 	// KeyGenTimeoutSeconds how long do we wait the keygen parties to pass messages along
 	KeyGenTimeoutSeconds = 120
 	// KeySignTimeoutSeconds how long do we wait keysign
-=======
-	// KeyGenTimeoutSeconds how long we will wait keygen to finish
-	KeyGenTimeoutSeconds = 120
-	// KeySignTimeoutSeconds how long we are going to wait for keysign to finish
->>>>>>> 9d693361
 	KeySignTimeoutSeconds = 30
 )
 
@@ -52,15 +46,6 @@
 	PartyIDMap map[string]*tss.PartyID
 }
 
-<<<<<<< HEAD
-=======
-// TssMessage is the message we transfer across the wire to other parties
-type TssMessage struct {
-	Routing *tss.MessageRouting `json:"routing"`
-	Message []byte              `json:"message"`
-}
-
->>>>>>> 9d693361
 // Tss all the things for TSS
 type Tss struct {
 	comm                *Communication
@@ -238,62 +223,6 @@
 	}
 }
 
-<<<<<<< HEAD
-=======
-func (t *Tss) processKeyGen(errChan chan struct{}, outCh <-chan tss.Message, endCh <-chan keygen.LocalPartySaveData, keyGenLocalStateItem KeygenLocalStateItem) (*crypto.ECPoint, error) {
-	defer t.logger.Info().Msg("finished keygen process")
-	t.logger.Info().Msg("start to read messages from local party")
-	for {
-		select {
-		case <-errChan: // when keyGenParty return
-			t.logger.Error().Msg("key gen failed")
-			return nil, errors.New("error channel closed fail to start local party")
-		case <-t.stopChan: // when TSS processor receive signal to quit
-			return nil, errors.New("received exit signal")
-		case <-time.After(time.Second * KeyGenTimeoutSeconds):
-			// we bail out after KeyGenTimeoutSeconds
-			return nil, fmt.Errorf("fail to finish keygen with in %d seconds", KeyGenTimeoutSeconds)
-		case msg := <-outCh:
-			t.logger.Debug().Msgf(">>>>>>>>>>msg: %s", msg.String())
-			buf, r, err := msg.WireBytes()
-			// if we cannot get the wire share, the tss keygen will fail, we just quit.
-			if nil != err {
-				return nil, fmt.Errorf("fail to get wire bytes: %w", err)
-			}
-			tssMsg := TssMessage{
-				Routing: r,
-				Message: buf,
-			}
-			wireBytes, err := json.Marshal(tssMsg)
-			if nil != err {
-				return nil, fmt.Errorf("fail to convert tss msg to wire bytes: %w", err)
-			}
-
-			peerIDs, err := t.getPeerIDs(r.To)
-			if nil != err {
-				t.logger.Error().Err(err).Msg("fail to get peer ids")
-			}
-			if nil == peerIDs {
-				t.logger.Debug().Msgf("broad cast msg to everyone from :%s ", r.From.Id)
-			} else {
-				t.logger.Debug().Msgf("sending message to (%v) from :%s", peerIDs, r.From.Id)
-			}
-			if err := t.comm.Broadcast(peerIDs, wireBytes); nil != err {
-				t.logger.Error().Err(err).Msg("fail to broadcast messages")
-			}
-			// drain the in memory queue
-			t.drainQueuedMessages()
-		case msg := <-endCh:
-			t.logger.Debug().Msgf("we have done the keygen %s", msg.ECDSAPub.Y().String())
-
-			if err := t.addLocalPartySaveData(msg, keyGenLocalStateItem); nil != err {
-				return nil, fmt.Errorf("fail to save key gen result to local store: %w", err)
-			}
-			return msg.ECDSAPub, nil
-		}
-	}
-}
->>>>>>> 9d693361
 func (t *Tss) getPeerIDs(parties []*tss.PartyID) ([]peer.ID, error) {
 	if nil == parties {
 		return t.getAllPartyPeerIDs()
