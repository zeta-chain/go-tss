package keygen

import (
	"encoding/json"
	"errors"
	"fmt"
	"time"

	"github.com/binance-chain/tss-lib/crypto"
	bkg "github.com/binance-chain/tss-lib/ecdsa/keygen"
	btss "github.com/binance-chain/tss-lib/tss"
	"github.com/rs/zerolog"
	"github.com/rs/zerolog/log"

	"gitlab.com/thorchain/tss/go-tss/common"
	"gitlab.com/thorchain/tss/go-tss/p2p"
)

type TssKeyGen struct {
	logger          zerolog.Logger
<<<<<<< HEAD
	localNodePubKey string
	preParams       *bkeygen.LocalPreParams
=======
	priKey          cryptokey.PrivKey
	preParams       *bkg.LocalPreParams
>>>>>>> a8f736b1
	tssCommonStruct *common.TssCommon
	stopChan        *chan struct{} // channel to indicate whether we should stop
	homeBase        string
	localParty      *btss.PartyID
	keygenCurrent   *string
}

<<<<<<< HEAD
func NewTssKeyGen(homeBase, localP2PID string, conf common.TssConfig, localNodePubKey string, broadcastChan chan *p2p.BroadcastMsgChan, stopChan *chan struct{}, preParam *bkeygen.LocalPreParams, keygenCurrent *string, msgID string) TssKeyGen {
=======
func NewTssKeyGen(homeBase, localP2PID string,
	conf common.TssConfig,
	privKey cryptokey.PrivKey,
	broadcastChan chan *p2p.BroadcastMsgChan,
	stopChan *chan struct{},
	preParam *bkg.LocalPreParams,
	keygenCurrent *string,
	msgID string) TssKeyGen {
>>>>>>> a8f736b1
	return TssKeyGen{
		logger:          log.With().Str("module", "keyGen").Logger(),
		localNodePubKey: localNodePubKey,
		preParams:       preParam,
		tssCommonStruct: common.NewTssCommon(localP2PID, broadcastChan, conf, msgID),
		stopChan:        stopChan,
		homeBase:        homeBase,
		localParty:      nil,
		keygenCurrent:   keygenCurrent,
	}
}

func (tKeyGen *TssKeyGen) GetTssKeyGenChannels() chan *p2p.Message {
	return tKeyGen.tssCommonStruct.TssMsg
}

func (tKeyGen *TssKeyGen) GetTssCommonStruct() *common.TssCommon {
	return tKeyGen.tssCommonStruct
}

func (tKeyGen *TssKeyGen) GenerateNewKey(keygenReq KeyGenReq) (*crypto.ECPoint, error) {

	partiesID, localPartyID, err := common.GetParties(keygenReq.Keys, tKeyGen.localNodePubKey)
	if err != nil {
		return nil, fmt.Errorf("fail to get keygen parties: %w", err)
	}
	keyGenLocalStateItem := common.KeygenLocalStateItem{
		ParticipantKeys: keygenReq.Keys,
		LocalPartyKey:   tKeyGen.localNodePubKey,
	}

	threshold, err := common.GetThreshold(len(partiesID))
	if err != nil {
		return nil, err
	}
	ctx := btss.NewPeerContext(partiesID)
	params := btss.NewParameters(ctx, localPartyID, len(partiesID), threshold)
	outCh := make(chan btss.Message, len(partiesID))
	endCh := make(chan bkg.LocalPartySaveData, len(partiesID))
	errChan := make(chan struct{})
	if tKeyGen.preParams == nil {
		tKeyGen.logger.Error().Err(err).Msg("error, empty pre-parameters")
		return nil, errors.New("error, empty pre-parameters")
	}
	keyGenParty := bkg.NewLocalParty(params, outCh, endCh, *tKeyGen.preParams)
	partyIDMap := common.SetupPartyIDMap(partiesID)
	err = common.SetupIDMaps(partyIDMap, tKeyGen.tssCommonStruct.PartyIDtoP2PID)
	if err != nil {
		tKeyGen.logger.Error().Msgf("error in creating mapping between partyID and P2P ID")
		return nil, err
	}

	tKeyGen.tssCommonStruct.SetPartyInfo(&common.PartyInfo{
		Party:      keyGenParty,
		PartyIDMap: partyIDMap,
	})
	tKeyGen.tssCommonStruct.P2PPeers = common.GetPeersID(tKeyGen.tssCommonStruct.PartyIDtoP2PID, tKeyGen.tssCommonStruct.GetLocalPeerID())

	// start keygen
	go func() {
		defer tKeyGen.logger.Info().Msg("keyGenParty finished")
		if err := keyGenParty.Start(); nil != err {
			tKeyGen.logger.Error().Err(err).Msg("fail to start keygen party")
			close(errChan)
		}
	}()

	r, err := tKeyGen.processKeyGen(errChan, outCh, endCh, keyGenLocalStateItem)
	return r, err
}

func (tKeyGen *TssKeyGen) processKeyGen(errChan chan struct{}, outCh <-chan btss.Message, endCh <-chan bkg.LocalPartySaveData, keyGenLocalStateItem common.KeygenLocalStateItem) (*crypto.ECPoint, error) {
	defer tKeyGen.logger.Info().Msg("finished keygen process")
	tKeyGen.logger.Info().Msg("start to read messages from local party")
	tssConf := tKeyGen.tssCommonStruct.GetConf()
	for {
		select {
		case <-errChan: // when keyGenParty return
			tKeyGen.logger.Error().Msg("key gen failed")
			close(tKeyGen.tssCommonStruct.TssMsg)
			return nil, errors.New("error channel closed fail to start local party")

		case <-*tKeyGen.stopChan: // when TSS processor receive signal to quit
			close(tKeyGen.tssCommonStruct.TssMsg)
			return nil, errors.New("received exit signal")

		case <-time.After(tssConf.KeyGenTimeout):
			// we bail out after KeyGenTimeoutSeconds

			tKeyGen.logger.Error().Msgf("fail to generate message with %s", tssConf.KeyGenTimeout.String())
			tssCommonStruct := tKeyGen.GetTssCommonStruct()
			localCachedItems := tssCommonStruct.TryGetAllLocalCached()
			blamePeers, err := tssCommonStruct.TssTimeoutBlame(localCachedItems)
			if err != nil {
				tKeyGen.logger.Error().Err(err).Msg("fail to get the blamed peers")
				tssCommonStruct.BlamePeers.SetBlame(common.BlameTssTimeout, nil)
				return nil, fmt.Errorf("fail to get the blamed peers %w", common.ErrTssTimeOut)
			}
			tssCommonStruct.BlamePeers.SetBlame(common.BlameTssTimeout, blamePeers)
			return nil, common.ErrTssTimeOut

		case msg := <-outCh:
			tKeyGen.logger.Debug().Msgf(">>>>>>>>>>msg: %s", msg.String())
			// for the sake of performance, we do not lock the status update
			// we report a rough status of current round
			*tKeyGen.keygenCurrent = msg.Type()
			err := tKeyGen.tssCommonStruct.ProcessOutCh(msg, p2p.TSSKeyGenMsg)
			if err != nil {
				return nil, err
			}

		case m, ok := <-tKeyGen.tssCommonStruct.TssMsg:
			if !ok {
				return nil, nil
			}
			var wrappedMsg p2p.WrappedMessage
			if err := json.Unmarshal(m.Payload, &wrappedMsg); nil != err {
				tKeyGen.logger.Error().Err(err).Msg("fail to unmarshal wrapped message bytes")
				return nil, err
			}

			// create timeout func so we can ensure TSS doesn't get locked up and frozen
			errChan := make(chan error, 1)
			go func() {
				err := tKeyGen.tssCommonStruct.ProcessOneMessage(&wrappedMsg, m.PeerID.String())
				errChan <- err
			}()

			select {
			case err := <-errChan:
				if err != nil {
					tKeyGen.logger.Error().Err(err).Msg("fail to process the received message")
					return nil, err
				}
			case <-time.After(tKeyGen.tssCommonStruct.GetConf().KeyGenTimeout):
				err := errors.New("timeout")
				tKeyGen.logger.Error().Err(err).Msg("fail to process the received message")
			}

		case msg := <-endCh:
			tKeyGen.logger.Debug().Msgf("we have done the keygen %s", msg.ECDSAPub.Y().String())
			if err := tKeyGen.AddLocalPartySaveData(tKeyGen.homeBase, msg, keyGenLocalStateItem); nil != err {
				return nil, fmt.Errorf("fail to save key gen result to local store: %w", err)
			}
			return msg.ECDSAPub, nil
		}
	}
}<|MERGE_RESOLUTION|>--- conflicted
+++ resolved
@@ -18,13 +18,8 @@
 
 type TssKeyGen struct {
 	logger          zerolog.Logger
-<<<<<<< HEAD
 	localNodePubKey string
-	preParams       *bkeygen.LocalPreParams
-=======
-	priKey          cryptokey.PrivKey
 	preParams       *bkg.LocalPreParams
->>>>>>> a8f736b1
 	tssCommonStruct *common.TssCommon
 	stopChan        *chan struct{} // channel to indicate whether we should stop
 	homeBase        string
@@ -32,18 +27,14 @@
 	keygenCurrent   *string
 }
 
-<<<<<<< HEAD
-func NewTssKeyGen(homeBase, localP2PID string, conf common.TssConfig, localNodePubKey string, broadcastChan chan *p2p.BroadcastMsgChan, stopChan *chan struct{}, preParam *bkeygen.LocalPreParams, keygenCurrent *string, msgID string) TssKeyGen {
-=======
 func NewTssKeyGen(homeBase, localP2PID string,
 	conf common.TssConfig,
-	privKey cryptokey.PrivKey,
+	localNodePubKey string,
 	broadcastChan chan *p2p.BroadcastMsgChan,
 	stopChan *chan struct{},
 	preParam *bkg.LocalPreParams,
 	keygenCurrent *string,
 	msgID string) TssKeyGen {
->>>>>>> a8f736b1
 	return TssKeyGen{
 		logger:          log.With().Str("module", "keyGen").Logger(),
 		localNodePubKey: localNodePubKey,
